import asyncio
from typing import Any, Dict, List, Optional

import requests
from bs4 import BeautifulSoup
from pydantic import BaseModel, ConfigDict, Field, model_validator
from tenacity import retry, stop_after_attempt, wait_exponential

from app.config import config
from app.logger import logger
from app.tool.base import BaseTool, ToolResult
from app.tool.search import (
    BaiduSearchEngine,
    BingSearchEngine,
    DuckDuckGoSearchEngine,
    GoogleSearchEngine,
    WebSearchEngine,
)
from app.tool.search.base import SearchItem


class SearchResult(BaseModel):
    """Represents a single search result returned by a search engine."""

    model_config = ConfigDict(arbitrary_types_allowed=True)

    position: int = Field(description="Position in search results")
    url: str = Field(description="URL of the search result")
    title: str = Field(default="", description="Title of the search result")
    description: str = Field(
        default="", description="Description or snippet of the search result"
    )
    source: str = Field(description="The search engine that provided this result")
    raw_content: Optional[str] = Field(
        default=None, description="Raw content from the search result page if available"
    )

    def __str__(self) -> str:
        """String representation of a search result."""
        return f"{self.title} ({self.url})"


class SearchMetadata(BaseModel):
    """Metadata about the search operation."""

    model_config = ConfigDict(arbitrary_types_allowed=True)

    total_results: int = Field(description="Total number of results found")
    language: str = Field(description="Language code used for the search")
    country: str = Field(description="Country code used for the search")


class SearchResponse(ToolResult):
    """Structured response from the web search tool, inheriting ToolResult."""

    query: str = Field(description="The search query that was executed")
    results: List[SearchResult] = Field(
        default_factory=list, description="List of search results"
    )
    metadata: Optional[SearchMetadata] = Field(
        default=None, description="Metadata about the search"
    )

    @model_validator(mode="after")
    def populate_output(self) -> "SearchResponse":
        """Populate output or error fields based on search results."""
        if self.error:
            return self

        result_text = [f"Search results for '{self.query}':"]

        for i, result in enumerate(self.results, 1):
            # Add title with position number
            title = result.title.strip() or "No title"
            result_text.append(f"\n{i}. {title}")

            # Add URL with proper indentation
            result_text.append(f"   URL: {result.url}")

            # Add description if available
            if result.description.strip():
                result_text.append(f"   Description: {result.description}")

            # Add content preview if available
            if result.raw_content:
                content_preview = result.raw_content[:1000].replace("\n", " ").strip()
                if len(result.raw_content) > 1000:
                    content_preview += "..."
                result_text.append(f"   Content: {content_preview}")

        # Add metadata at the bottom if available
        if self.metadata:
            result_text.extend(
                [
                    f"\nMetadata:",
                    f"- Total results: {self.metadata.total_results}",
                    f"- Language: {self.metadata.language}",
                    f"- Country: {self.metadata.country}",
                ]
            )

        self.output = "\n".join(result_text)
        return self


class WebContentFetcher:
    """Utility class for fetching web content."""

    @staticmethod
    async def fetch_content(url: str, timeout: int = 10) -> Optional[str]:
        """
        Fetch and extract the main content from a webpage.

        Args:
            url: The URL to fetch content from
            timeout: Request timeout in seconds

        Returns:
            Extracted text content or None if fetching fails
        """
        headers = {
            "WebSearch": "Mozilla/5.0 (Windows NT 10.0; Win64; x64) AppleWebKit/537.36 (KHTML, like Gecko) Chrome/91.0.4472.124 Safari/537.36"
        }

        try:
            # Use asyncio to run requests in a thread pool
            response = await asyncio.get_event_loop().run_in_executor(
                None, lambda: requests.get(url, headers=headers, timeout=timeout)
            )

            if response.status_code != 200:
                logger.warning(
                    f"Failed to fetch content from {url}: HTTP {response.status_code}"
                )
                return None

            # Parse HTML with BeautifulSoup
            soup = BeautifulSoup(response.text, "html.parser")

            # Remove script and style elements
            for script in soup(["script", "style", "header", "footer", "nav"]):
                script.extract()

            # Get text content
            text = soup.get_text(separator="\n", strip=True)

            # Clean up whitespace and limit size (100KB max)
            text = " ".join(text.split())
            return text[:10000] if text else None

        except Exception as e:
            logger.warning(f"Error fetching content from {url}: {e}")
            return None


class WebSearch(BaseTool):
    """Search the web for information using various search engines."""

    name: str = "web_search"
    description: str = """Search the web for real-time information about any topic.
    This tool returns comprehensive search results with relevant information, URLs, titles, and descriptions.
    If the primary search engine fails, it automatically falls back to alternative engines."""
    parameters: dict = {
        "type": "object",
        "properties": {
            "query": {
                "type": "string",
                "description": "(required) The search query to submit to the search engine.",
            },
            "num_results": {
                "type": "integer",
                "description": "(optional) The number of search results to return. Default is 5.",
                "default": 5,
            },
            "lang": {
                "type": "string",
                "description": "(optional) Language code for search results (default: en).",
                "default": "en",
            },
            "country": {
                "type": "string",
                "description": "(optional) Country code for search results (default: us).",
                "default": "us",
            },
            "fetch_content": {
                "type": "boolean",
                "description": "(optional) Whether to fetch full content from result pages. Default is false.",
                "default": False,
            },
        },
        "required": ["query"],
    }
    _search_engine: dict[str, WebSearchEngine] = {
        "google": GoogleSearchEngine(),
        "baidu": BaiduSearchEngine(),
        "duckduckgo": DuckDuckGoSearchEngine(),
        "bing": BingSearchEngine(),
    }
    content_fetcher: WebContentFetcher = WebContentFetcher()

    async def execute(
        self,
        query: str,
        num_results: int = 5,
        lang: Optional[str] = None,
        country: Optional[str] = None,
        fetch_content: bool = False,
    ) -> SearchResponse:
        """
        Execute a Web search and return detailed search results.

        Args:
            query: The search query to submit to the search engine
            num_results: The number of search results to return (default: 5)
            lang: Language code for search results (default from config)
            country: Country code for search results (default from config)
            fetch_content: Whether to fetch content from result pages (default: False)

        Returns:
            A structured response containing search results and metadata
        """
        # Get settings from config
        retry_delay = (
            getattr(config.search_config, "retry_delay", 60)
            if config.search_config
            else 60
        )
        max_retries = (
            getattr(config.search_config, "max_retries", 3)
            if config.search_config
            else 3
        )

        # Use config values for lang and country if not specified
        if lang is None:
            lang = (
                getattr(config.search_config, "lang", "en")
                if config.search_config
                else "en"
            )

        if country is None:
            country = (
                getattr(config.search_config, "country", "us")
                if config.search_config
                else "us"
            )

        search_params = {"lang": lang, "country": country}

        # Try searching with retries when all engines fail
        for retry_count in range(max_retries + 1):
            results = await self._try_all_engines(query, num_results, search_params)

            if results:
                # Fetch content if requested
                if fetch_content:
                    results = await self._fetch_content_for_results(results)

                # Return a successful structured response
                return SearchResponse(
                    status="success",
                    query=query,
                    results=results,
                    metadata=SearchMetadata(
                        total_results=len(results),
                        language=lang,
                        country=country,
                    ),
                )

            if retry_count < max_retries:
                # All engines failed, wait and retry
                logger.warning(
                    f"All search engines failed. Waiting {retry_delay} seconds before retry {retry_count + 1}/{max_retries}..."
                )
                await asyncio.sleep(retry_delay)
            else:
                logger.error(
                    f"All search engines failed after {max_retries} retries. Giving up."
                )

        # Return an error response
        return SearchResponse(
            query=query,
            error="All search engines failed to return results after multiple retries.",
            results=[],
        )

    async def _try_all_engines(
        self, query: str, num_results: int, search_params: Dict[str, Any]
    ) -> List[SearchResult]:
        """Try all search engines in the configured order."""
        engine_order = self._get_engine_order()
        failed_engines = []

        for engine_name in engine_order:
            engine = self._search_engine[engine_name]
            logger.info(f"🔎 Attempting search with {engine_name.capitalize()}...")
            search_items = await self._perform_search_with_engine(
                engine, query, num_results, search_params
            )

            if not search_items:
                continue

            if failed_engines:
                logger.info(
                    f"Search successful with {engine_name.capitalize()} after trying: {', '.join(failed_engines)}"
                )

            # Transform search items into structured results
            return [
                SearchResult(
                    position=i + 1,
                    url=item.url,
                    title=item.title
                    or f"Result {i+1}",  # Ensure we always have a title
                    description=item.description or "",
                    source=engine_name,
                )
                for i, item in enumerate(search_items)
            ]

        if failed_engines:
            logger.error(f"All search engines failed: {', '.join(failed_engines)}")
        return []

    async def _fetch_content_for_results(
        self, results: List[SearchResult]
    ) -> List[SearchResult]:
        """Fetch and add web content to search results."""
        if not results:
            return []

        # Create tasks for each result
        tasks = [self._fetch_single_result_content(result) for result in results]

        # Type annotation to help type checker
        fetched_results = await asyncio.gather(*tasks)

        # Explicit validation of return type
        return [
            (
                result
                if isinstance(result, SearchResult)
                else SearchResult(**result.dict())
            )
            for result in fetched_results
        ]

    async def _fetch_single_result_content(self, result: SearchResult) -> SearchResult:
        """Fetch content for a single search result."""
        if result.url:
            content = await self.content_fetcher.fetch_content(result.url)
            if content:
                result.raw_content = content
        return result

    def _get_engine_order(self) -> List[str]:
        """Determines the order in which to try search engines."""
        preferred = (
            getattr(config.search_config, "engine", "google").lower()
            if config.search_config
            else "google"
        )
        fallbacks = (
            [engine.lower() for engine in config.search_config.fallback_engines]
            if config.search_config
            and hasattr(config.search_config, "fallback_engines")
            else []
        )

        # Start with preferred engine, then fallbacks, then remaining engines
        engine_order = [preferred] if preferred in self._search_engine else []
        engine_order.extend(
            [
                fb
                for fb in fallbacks
                if fb in self._search_engine and fb not in engine_order
            ]
        )
        engine_order.extend([e for e in self._search_engine if e not in engine_order])

        return engine_order

    @retry(
        stop=stop_after_attempt(3), wait=wait_exponential(multiplier=1, min=1, max=10)
    )
    async def _perform_search_with_engine(
        self,
        engine: WebSearchEngine,
        query: str,
        num_results: int,
        search_params: Dict[str, Any],
    ) -> List[SearchItem]:
        """Execute search with the given engine and parameters."""
        return await asyncio.get_event_loop().run_in_executor(
            None,
            lambda: list(
                engine.perform_search(
                    query,
                    num_results=num_results,
                    lang=search_params.get("lang"),
                    country=search_params.get("country"),
                )
            ),
        )


<<<<<<< HEAD
    def get_search_engine(self) -> WebSearchEngine:
        """Determines the search engine to use based on the configuration."""
        default_engine = self._search_engine.get("baidu")
        if config.search_config is None:
            return default_engine
        else:
            engine = config.search_config.engine.lower()
            return self._search_engine.get(engine, default_engine)
=======
if __name__ == "__main__":
    web_search = WebSearch()
    search_response = asyncio.run(
        web_search.execute(
            query="Python programming", fetch_content=True, num_results=1
        )
    )
    print(search_response.to_tool_result())
>>>>>>> 1a12b67e
<|MERGE_RESOLUTION|>--- conflicted
+++ resolved
@@ -408,16 +408,6 @@
         )
 
 
-<<<<<<< HEAD
-    def get_search_engine(self) -> WebSearchEngine:
-        """Determines the search engine to use based on the configuration."""
-        default_engine = self._search_engine.get("baidu")
-        if config.search_config is None:
-            return default_engine
-        else:
-            engine = config.search_config.engine.lower()
-            return self._search_engine.get(engine, default_engine)
-=======
 if __name__ == "__main__":
     web_search = WebSearch()
     search_response = asyncio.run(
@@ -425,5 +415,4 @@
             query="Python programming", fetch_content=True, num_results=1
         )
     )
-    print(search_response.to_tool_result())
->>>>>>> 1a12b67e
+    print(search_response.to_tool_result())